--- conflicted
+++ resolved
@@ -5,22 +5,14 @@
 use std::fmt::{self, Display, Formatter};
 use std::collections::HashSet;
 
-<<<<<<< HEAD
-use rlua::{self, AnyUserData, Integer, Lua, Table, UserData,
+use rlua::{self, AnyUserData, Integer, Lua, Table, FromLua, UserData,
            UserDataMethods, Value};
 
 use common::{class::{self, Class, ClassBuilder},
-             object::{self, Object},
-=======
-use rlua::{self, AnyUserData, Integer, Lua, Table, FromLua, ToLua, UserData,
-           UserDataMethods, Value};
-
-use common::{class::{self, Class, ClassBuilder},
-             object::{self, Object, ObjectBuilder, Objectable},
->>>>>>> 2c6e6f17
+             object::{self, Object, ObjectBuilder},
              property::Property,
              signal};
-use objects::client::{ClientState, Client};
+use objects::client::Client;
 
 pub const TAG_LIST: &'static str = "__tag_list";
 
@@ -49,44 +41,34 @@
                 .build())
     }
 
-    pub fn get_clients(&self) -> rlua::Result<Vec<AnyUserData<'lua>>> {
-        self.0.table()?.get("__clients")
-    }
-
-    pub fn set_clients(&mut self, clients: Vec<AnyUserData>) -> rlua::Result<Value> {
-        // TODO: this is a really inefficient solution ( O(n*m) for the search )
-        //   Since it does not generally treat big arrays, this may be acceptable,
-        //   However a faster algorithm would not hurt if someone finds one
-
-        let prev_clients = self.get_clients()?
-                               .iter()
-                               .map(|obj| Client::cast(obj.clone().into()))
-                               .collect::<rlua::Result<HashSet<_>>>()?;
-        let clients = clients.iter()
-                             .map(|obj| Client::cast(obj.clone().into()))
-                             .collect::<rlua::Result<HashSet<_>>>()?;
-
-            
-        for client in clients.difference(&prev_clients) {
-            // emit signal
-        };
-
-        for client in prev_clients.difference(&clients) {
-            // TODO: emit signal and garbage if not referenced anymore
-        };
-
-        self.0.table()?.set("__clients", clients.into_iter().collect::<Vec<_>>())?;
+    pub fn clients(&self) -> rlua::Result<Vec<Client<'lua>>> {
+        self.table()?.get("__clients")
+    }
+
+    pub fn set_clients(&mut self, clients: Vec<Client>) -> rlua::Result<Value> {
+        {
+            let prev_clients = self.clients()?.into_iter()
+                                   .collect::<HashSet<_>>();
+            let new_clients = clients.iter().cloned()
+                                     .collect::<HashSet<_>>();
+                
+            for client in new_clients.difference(&prev_clients) {
+                // emit signal
+            };
+
+            for client in prev_clients.difference(&new_clients) {
+                // TODO: emit signal and garbage if not referenced anymore
+            };
+        }
+        self.table()?.set("__clients", clients)?;
         Ok(Value::Nil)
     }
 
     pub fn client_index(&self, client: &Client) -> rlua::Result<Option<usize>> {
         // TODO: remove the chaining of collect and into_iter
-        Ok(self.get_clients()?
+        Ok(self.clients()?
                           .iter()
-                          .map(|obj| Client::cast(obj.clone().into()))
-                          .collect::<rlua::Result<Vec<Client>>>()?
-                          .into_iter()
-                          .position(|c| c == *client))
+                          .position(|c| *c == *client))
     }
 
     pub fn tag_client(&mut self, obj: AnyUserData<'lua>) -> rlua::Result<Value> {
@@ -94,20 +76,20 @@
         if let Some(_) = self.client_index(&client)? { // if it is already part of the clients
             return Ok(Value::Nil);
         }
-        let mut clients: Vec<AnyUserData> = self.0.table()?.get("__clients")?;
+        let mut clients: Vec<AnyUserData> = self.table()?.get("__clients")?;
         clients.push(obj);
-        self.0.table()?.set("__clients", clients)?;
+        self.table()?.set("__clients", clients)?;
         Ok(Value::Nil)
     }
 
     pub fn untag_client(&mut self, obj: AnyUserData<'lua>) -> rlua::Result<Value> {
         let client = Client::cast(obj.clone().into())?;
-        let mut clients: Vec<AnyUserData> = self.0.table()?.get("__clients")?;
+        let mut clients: Vec<AnyUserData> = self.table()?.get("__clients")?;
 
         match self.client_index(&client)? {
             Some(index) => {
                 clients.remove(index);
-                self.0.table()?.set("__clients", clients)?;
+                self.table()?.set("__clients", clients)?;
                 Ok(Value::Nil)
             }
             None => Err(rlua::Error::RuntimeError("Client to untag was not tagged".into()))
@@ -165,19 +147,14 @@
                                    None))
 }
 
-<<<<<<< HEAD
-=======
-impl_objectable!(Tag, TagState);
-
 fn object_setup<'lua>(lua: &'lua Lua,
-                      builder: ObjectBuilder<'lua>)
-                      -> rlua::Result<ObjectBuilder<'lua>> {
+                      builder: ObjectBuilder<'lua, TagState>)
+                      -> rlua::Result<ObjectBuilder<'lua, TagState>> {
     let table = lua.create_table()?;
     table.set("__clients", lua.create_table()?)?; // store clients in lua
     builder.add_to_meta(table)
 }
 
->>>>>>> 2c6e6f17
 fn set_name<'lua>(lua: &'lua Lua,
                   (mut tag, val): (Tag<'lua>, String))
                   -> rlua::Result<Value<'lua>> {
@@ -255,18 +232,16 @@
     Ok(Value::Boolean(tag.state()?.activated))
 }
 
-fn get_clients<'lua>(lua: &'lua Lua,  (obj, val): (AnyUserData<'lua>, Value<'lua>)) -> rlua::Result<Vec<AnyUserData<'lua>>> {
-    let mut tag = Tag(obj.into());
+fn get_clients<'lua>(lua: &'lua Lua,  (mut tag, val): (Tag<'lua>, Value<'lua>)) -> rlua::Result<Vec<Client<'lua>>> {
     if let Value::Table(_) = val {
         tag.set_clients(Vec::from_lua(val, &lua)?)?;
     };
-    tag.get_clients()
+    tag.clients()
 }
 
 #[cfg(test)]
 mod test {
     use super::super::{tag::{self, Tag}, client::{self, Client}};
-    use common::object::Objectable;
     use rlua::{Lua, Value, ToLua, AnyUserData};
 
     #[test]
@@ -469,7 +444,7 @@
 
         let client = Client::new(&lua, lua.create_table().unwrap()).unwrap().to_lua(&lua).unwrap();
         if let Value::UserData(c) = client {
-            let mut t = Tag::cast(Tag::new(&lua, lua.create_table().unwrap()).unwrap().into()).unwrap();
+            let mut t = Tag::new(&lua, lua.create_table().unwrap()).unwrap();
             t.tag_client(c.clone()).unwrap();
             globals.set("t", t).unwrap();
             globals.set("c", c).unwrap();
@@ -537,7 +512,7 @@
 
         let client = Client::new(&lua, lua.create_table().unwrap()).unwrap().to_lua(&lua).unwrap();
         if let Value::UserData(c) = client {
-            let mut t = Tag::cast(Tag::new(&lua, lua.create_table().unwrap()).unwrap().into()).unwrap();
+            let mut t = Tag::new(&lua, lua.create_table().unwrap()).unwrap();
             t.tag_client(c.clone()).unwrap();
             globals.set("t", t).unwrap();
             globals.set("c", c).unwrap();
@@ -564,7 +539,7 @@
         client::init(&lua).unwrap();
         let client = Client::new(&lua, lua.create_table().unwrap()).unwrap().to_lua(&lua).unwrap();
         if let Value::UserData(c) = client {
-            let mut t = Tag::cast(Tag::new(&lua, lua.create_table().unwrap()).unwrap().into()).unwrap();
+            let mut t = Tag::new(&lua, lua.create_table().unwrap()).unwrap();
             t.tag_client(c.clone()).unwrap();
             globals.set("t", t).unwrap();
             globals.set("c", c).unwrap();
@@ -587,7 +562,7 @@
         client::init(&lua).unwrap();
         let client = Client::new(&lua, lua.create_table().unwrap()).unwrap().to_lua(&lua).unwrap();
         if let Value::UserData(c) = client {
-            let mut t = Tag::cast(Tag::new(&lua, lua.create_table().unwrap()).unwrap().into()).unwrap();
+            let mut t = Tag::new(&lua, lua.create_table().unwrap()).unwrap();
             t.tag_client(c.clone()).unwrap();
             t.untag_client(c.clone()).unwrap();
             globals.set("t", t).unwrap();
