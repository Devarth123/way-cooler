--- conflicted
+++ resolved
@@ -5,15 +5,10 @@
 use std::fmt::{self, Display, Formatter};
 use std::hash::{Hash, Hasher};
 
-use rlua::{self, Lua, Table, ToLua, UserData, Value};
+use rlua::{self, Lua, Table, UserData};
 
-<<<<<<< HEAD
-use common::{class::{Class, ClassBuilder},
+use common::{class::{self, Class, ClassBuilder},
              object::Object};
-=======
-use common::{class::{self, Class, ClassBuilder},
-             object::{Object, Objectable}};
->>>>>>> 2c6e6f17
 
 #[derive(Clone, Debug, Hash)]
 pub struct ClientState {
@@ -21,12 +16,7 @@
     pub dummy: i32
 }
 
-<<<<<<< HEAD
 pub type Client<'lua> = Object<'lua, ClientState>;
-=======
-#[derive(Clone)]
-pub struct Client<'lua>(Object<'lua>);
->>>>>>> 2c6e6f17
 
 impl Default for ClientState {
     fn default() -> Self {
@@ -51,11 +41,7 @@
 /* This is currently unused.
  * TODO: Figure out if this will be needed later. */
 impl <'lua> Client<'lua> {
-<<<<<<< HEAD
-    fn new(lua: &Lua) -> rlua::Result<Client> {
-=======
-    pub fn new(lua: &'lua Lua, args: Table) -> rlua::Result<Object<'lua>> {
->>>>>>> 2c6e6f17
+    pub fn new(lua: &'lua Lua, args: Table) -> rlua::Result<Client<'lua>> {
         let class = class::class_setup(lua, "client")?;
         Ok(Client::allocate(lua, class)?.handle_constructor_argument(args)?
                                         .build())
