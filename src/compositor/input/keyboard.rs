use compositor::Server;
<<<<<<< HEAD
use wlroots::{key_events::KeyEvent, xkbcommon::xkb::{KEY_Escape, KEY_F1}, CompositorHandle,
              KeyboardHandle, KeyboardHandler, WLR_KEY_PRESSED, terminate};
=======
use wlroots::{key_events::KeyEvent,
              xkbcommon::xkb::{KEY_Escape, KEY_F1, KEY_Super_L, KEY_Super_R}, CompositorHandle,
              KeyboardHandle, KeyboardHandler, WLR_KEY_PRESSED};
>>>>>>> 6fc5c306
pub struct Keyboard;

fn key_is_meta(key: u32) -> bool {
    // TODO configure meta key
    key == KEY_Super_L || key == KEY_Super_R
}

impl KeyboardHandler for Keyboard {
    fn on_key(&mut self,
              compositor: CompositorHandle,
              _keyboard: KeyboardHandle,
              event: &KeyEvent) {
        with_handles!([(compositor: {compositor})] => {
            if event.key_state() == WLR_KEY_PRESSED {
                for key in event.pressed_keys() {
                    if key == KEY_Escape {
                        terminate();
                        ::awesome::lua::terminate();
                        // TODO Remove
                    } else if key == KEY_F1 {
                        ::std::thread::spawn(|| {
                            ::std::process::Command::new("weston-terminal").output()
                                .unwrap()
                        });
                    }
                    if key_is_meta(key) {
                        let server: &mut Server = compositor.into();
                        server.seat.meta = true;
                    }
                }
            } else {
                for key in event.pressed_keys() {
                    if key_is_meta(key) {
                        let server: &mut Server = compositor.into();
                        server.seat.meta = false;
                    }
                }
            }
            let server: &mut Server = compositor.into();
<<<<<<< HEAD
            with_handles!([(seat: {&mut server.seat.seat}),
                           (keyboard: {keyboard})] => {
                //seat.set_keyboard(keyboard.input_device());
                seat.keyboard_notify_key(event.time_msec(),
                                         event.keycode(),
                                         event.key_state() as u32);
                seat.keyboard_notify_modifiers(&mut keyboard.get_modifier_masks());
=======
            with_handles!([(seat: {&mut server.seat.seat})] => {
                seat.keyboard_notify_key(event.time_msec(),
                                         event.keycode(),
                                         event.key_state() as u32);
>>>>>>> 6fc5c306
            }).expect("Seat was destroyed");
        }).unwrap();
    }

    fn modifiers(&mut self, compositor: CompositorHandle, keyboard: KeyboardHandle) {
        with_handles!([(compositor: {compositor})] => {
            let server: &mut Server = compositor.into();
            with_handles!([(seat: {&mut server.seat.seat}),
                           (keyboard: {keyboard})] => {
                seat.keyboard_notify_modifiers(&mut keyboard.get_modifier_masks());
            }).unwrap();
        }).unwrap();
    }
}<|MERGE_RESOLUTION|>--- conflicted
+++ resolved
@@ -1,12 +1,7 @@
 use compositor::Server;
-<<<<<<< HEAD
-use wlroots::{key_events::KeyEvent, xkbcommon::xkb::{KEY_Escape, KEY_F1}, CompositorHandle,
-              KeyboardHandle, KeyboardHandler, WLR_KEY_PRESSED, terminate};
-=======
 use wlroots::{key_events::KeyEvent,
               xkbcommon::xkb::{KEY_Escape, KEY_F1, KEY_Super_L, KEY_Super_R}, CompositorHandle,
-              KeyboardHandle, KeyboardHandler, WLR_KEY_PRESSED};
->>>>>>> 6fc5c306
+              KeyboardHandle, KeyboardHandler, WLR_KEY_PRESSED, terminate};
 pub struct Keyboard;
 
 fn key_is_meta(key: u32) -> bool {
@@ -17,7 +12,7 @@
 impl KeyboardHandler for Keyboard {
     fn on_key(&mut self,
               compositor: CompositorHandle,
-              _keyboard: KeyboardHandle,
+              keyboard: KeyboardHandle,
               event: &KeyEvent) {
         with_handles!([(compositor: {compositor})] => {
             if event.key_state() == WLR_KEY_PRESSED {
@@ -46,20 +41,12 @@
                 }
             }
             let server: &mut Server = compositor.into();
-<<<<<<< HEAD
             with_handles!([(seat: {&mut server.seat.seat}),
                            (keyboard: {keyboard})] => {
-                //seat.set_keyboard(keyboard.input_device());
+                seat.set_keyboard(keyboard.input_device());
                 seat.keyboard_notify_key(event.time_msec(),
                                          event.keycode(),
                                          event.key_state() as u32);
-                seat.keyboard_notify_modifiers(&mut keyboard.get_modifier_masks());
-=======
-            with_handles!([(seat: {&mut server.seat.seat})] => {
-                seat.keyboard_notify_key(event.time_msec(),
-                                         event.keycode(),
-                                         event.key_state() as u32);
->>>>>>> 6fc5c306
             }).expect("Seat was destroyed");
         }).unwrap();
     }
