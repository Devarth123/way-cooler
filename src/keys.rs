//! Contains information for keybindings.

use std::collections::HashMap;
use std::sync::{Arc, RwLock};
use std::hash::{Hash, Hasher};

use rustwlc::xkb::{Keysym, NameFlags};
use rustwlc::types::*; // Need * for bitflags...

use super::layout::tree;
use super::lua;

macro_rules! gen_switch_workspace {
    ($($b:ident, $n:expr);+) => {
        $(fn $b() {
            trace!("Switching to workspace {}", $n);
            tree::switch_workspace(&$n.to_string()).expect("Could not switch to a work-space");
        })+
    };
}

gen_switch_workspace!(switch_workspace_1, 1;
                      switch_workspace_2, 2;
                      switch_workspace_3, 3;
                      switch_workspace_4, 4;
                      switch_workspace_5, 5;
                      switch_workspace_6, 6;
                      switch_workspace_7, 7;
                      switch_workspace_8, 8;
                      switch_workspace_9, 9;
                      switch_workspace_0, 0);



lazy_static! {
    static ref BINDINGS: RwLock<HashMap<KeyPress, KeyEvent>> = {
        let mut map = HashMap::<KeyPress, KeyEvent>::new();

        let press_s = KeyPress::from_key_names(vec!["Mod4"], vec!["s"]).unwrap();
        map.insert(press_s, Arc::new(Box::new(key_s)));

        let press_f4 = KeyPress::from_key_names(vec!["Alt"],vec!["F4"]).unwrap();
        map.insert(press_f4, Arc::new(Box::new(key_f4)));

        let press_k = KeyPress::from_key_names(
            vec!["Ctrl"], vec!["k"]).unwrap();
        map.insert(press_k, Arc::new(Box::new(key_sleep)));

        let press_p = KeyPress::from_key_names(vec!["Ctrl"], vec!["p"]).unwrap();
        map.insert(press_p, Arc::new(Box::new(key_pointer_pos)));

        let press_esc = KeyPress::from_key_names(vec!["Ctrl"],
                                                 vec!["Escape"]).unwrap();
        map.insert(press_esc, Arc::new(Box::new(key_esc)));

        /* Workspace functions*/
        let terminal = KeyPress::from_key_names(vec!["Ctrl"], vec!["Return"]).unwrap();
        map.insert(terminal, Arc::new(Box::new(terminal_fn)));

        let dmenu = KeyPress::from_key_names(vec!["Alt"], vec!["d"]).unwrap();
        map.insert(dmenu, Arc::new(Box::new(dmenu_fn)));

        let switch_1 = KeyPress::from_key_names(vec!["Ctrl"], vec!["1"]).unwrap();
        map.insert(switch_1, Arc::new(Box::new(switch_workspace_1)));

        let switch_2 = KeyPress::from_key_names(vec!["Ctrl"], vec!["2"]).unwrap();
        map.insert(switch_2, Arc::new(Box::new(switch_workspace_2)));

        let switch_3 = KeyPress::from_key_names(vec!["Ctrl"], vec!["3"]).unwrap();
        map.insert(switch_3, Arc::new(Box::new(switch_workspace_3)));

        let switch_4 = KeyPress::from_key_names(vec!["Ctrl"], vec!["4"]).unwrap();
        map.insert(switch_4, Arc::new(Box::new(switch_workspace_4)));

        let switch_5 = KeyPress::from_key_names(vec!["Ctrl"], vec!["5"]).unwrap();
        map.insert(switch_5, Arc::new(Box::new(switch_workspace_5)));

        let switch_6 = KeyPress::from_key_names(vec!["Ctrl"], vec!["6"]).unwrap();
        map.insert(switch_6, Arc::new(Box::new(switch_workspace_6)));

        let switch_7 = KeyPress::from_key_names(vec!["Ctrl"], vec!["7"]).unwrap();
        map.insert(switch_7, Arc::new(Box::new(switch_workspace_7)));

        let switch_8 = KeyPress::from_key_names(vec!["Ctrl"], vec!["8"]).unwrap();
        map.insert(switch_8, Arc::new(Box::new(switch_workspace_8)));

        let switch_9 = KeyPress::from_key_names(vec!["Ctrl"], vec!["9"]).unwrap();
        map.insert(switch_9, Arc::new(Box::new(switch_workspace_9)));

        let switch_0 = KeyPress::from_key_names(vec!["Ctrl"], vec!["0"]).unwrap();
        map.insert(switch_0, Arc::new(Box::new(switch_workspace_0)));

        RwLock::new(map)
    };
}

fn terminal_fn() {
    use std::process::Command;
    Command::new("sh")
        .arg("-c")
        .arg("weston-terminal")
        .spawn().unwrap();
}

fn dmenu_fn() {
    use std::process::Command;
    Command::new("sh")
        .arg("-c")
        .arg("dmenu_run")
        .spawn().unwrap();
}

fn key_sleep() {
    use lua::LuaQuery;

    info!("keyhandler: Beginning thread::sleep keypress!");
    lua::send(LuaQuery::Execute("print('>entering sleep')\
                                 os.execute('sleep 5')\
                                 print('>leaving sleep')".to_string()))
                  .unwrap();
    info!("keyhandler: Finished thread::sleep keypress!");
}

fn key_pointer_pos() {
    use lua::LuaQuery;
    let code = "if wm == nil then print('wm table does not exist')\n\
                elseif wm.pointer == nil then print('wm.pointer table does not exist')\n\
                else\n\
                print('get_position is a func, preparing execution')
                local x, y = wm.pointer.get_position()\n\
                print('The cursor is at ' .. x .. ', ' .. y)\n\
                end".to_string();
    lua::send(LuaQuery::Execute(code)).unwrap();
}

fn key_s() {
    info!("[Key handler] S keypress!");
}

fn key_f4() {
    info!("[Key handler] F4 keypress!");
}

fn key_esc() {
    info!("handler: Esc keypress!");
    ::rustwlc::terminate();
}

#[derive(Eq, PartialEq, Clone, Debug)]
pub struct KeyPress {
    modifiers: KeyMod,
    keys: Vec<Keysym>
}

/// Parses a KeyMod from key names.
pub fn keymod_from_names(keys: Vec<&str>) -> Result<KeyMod, String> {
    let mut result = KeyMod::empty();
    for key in keys {
        match key.to_lowercase().as_str() {
            "shift"            => result = result | MOD_SHIFT,
            "control" | "ctrl" => result = result | MOD_CTRL,
            "alt"              => result = result | MOD_ALT,
            "mod2"             => result = result | MOD_MOD2,
            "mod3"             => result = result | MOD_MOD3,
            "mod4" | "super" | "logo" => result = result | MOD_MOD4,
            "mod5" | "5mod5me" => result = result | MOD_MOD5,
            err => return Err(format!("Invalid modifier: {}", err))
        }
    }
    return Ok(result);
}

impl KeyPress {
    /// Creates a new KeyPress struct from a list of modifier and key names
    pub fn from_key_names(mods: Vec<&str>, keys: Vec<&str>) -> Result<KeyPress, String> {
        keymod_from_names(mods).and_then(|mods| {
            let mut syms: Vec<Keysym> = Vec::with_capacity(keys.len());
            for name in keys {
                // Parse a keysym for each given key
                if let Some(sym) = Keysym::from_name(name.to_string(),
                                                     NameFlags::None) {
                    syms.push(sym);
                }
                // If lowercase cannot be parsed, try case insensitive
                else if let Some(sym) = Keysym::from_name(name.to_string(),
                                                          NameFlags::CaseInsensitive) {
                    syms.push(sym);
                }
                else {
                    return Err(format!("Invalid key: {}", name));
                }
            }
            // Sort and dedup to make sure hashes are the same
            syms.sort_by_key(|s| s.get_code());
            syms.dedup();
            return Ok(KeyPress { modifiers: mods, keys: syms });
        })
    }

    /// Creates a KeyPress from keys that are pressed at the moment
    pub fn new(mods: KeyMod, mut keys: Vec<Keysym>) -> KeyPress {
        // Sort and dedup to make sure hashes are the same
        keys.sort_by_key(|k| k.get_code());
        keys.dedup();

        KeyPress { modifiers: mods, keys: keys }
    }
}

impl Hash for KeyPress {
    fn hash<H: Hasher>(&self, hasher: &mut H) {
        hasher.write_u32(self.modifiers.bits());
        for ref sym in &self.keys {
            hasher.write_u32(sym.get_code());
        }
    }
}

/// The type of function a key press handler is.
pub type KeyEvent = Arc<Box<Fn() + Send + Sync>>;

/// Get a key mapping from the list.
pub fn get(key: &KeyPress) -> Option<KeyEvent> {
    let bindings = BINDINGS.read().unwrap();
    match bindings.get(key) {
        None => None,
        Some(val) => Some(val.clone())
    }
}

<<<<<<< HEAD
/// Register a new set of key mappings
=======
/// Register a new key mapping
#[allow(dead_code)]
>>>>>>> b2b28d0a
pub fn register(values: Vec<(KeyPress, KeyEvent)>) {
    let mut bindings = BINDINGS.write().unwrap();
    for value in values {
        bindings.insert(value.0, value.1);
    }
}<|MERGE_RESOLUTION|>--- conflicted
+++ resolved
@@ -228,12 +228,8 @@
     }
 }
 
-<<<<<<< HEAD
 /// Register a new set of key mappings
-=======
-/// Register a new key mapping
 #[allow(dead_code)]
->>>>>>> b2b28d0a
 pub fn register(values: Vec<(KeyPress, KeyEvent)>) {
     let mut bindings = BINDINGS.write().unwrap();
     for value in values {
