--- conflicted
+++ resolved
@@ -167,20 +167,11 @@
 
     /// Sets the active container to be the given node.
     pub fn set_active_node(&mut self, node_ix: NodeIndex) -> CommandResult {
-<<<<<<< HEAD
-        if Some(node_ix) == self.active_container {
-            // Active Container != Container at the end of active path
-            if !self.tree[node_ix].floating() {
-                self.tree.set_ancestor_paths_active(node_ix);
-            }
-            return Ok(())
-=======
         if self.active_container != Some(node_ix) {
             debug!("Active container was {}, is now {}",
                   self.active_container.map(|node| node.index().to_string())
                     .unwrap_or("not set".into()),
                   node_ix.index());
->>>>>>> cac829c4
         }
         let id = self.tree[node_ix].get_id();
         if let Some(fullscreen_id) = try!(self.in_fullscreen_workspace(id)) {
